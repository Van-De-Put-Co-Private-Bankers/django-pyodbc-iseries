# +--------------------------------------------------------------------------+
# |  Licensed Materials - Property of IBM                                    |
# |                                                                          |
# | (C) Copyright IBM Corporation 2009-2018.                                      |
# +--------------------------------------------------------------------------+
# | This module complies with Django 1.0 and is                              |
# | Licensed under the Apache License, Version 2.0 (the "License");          |
# | you may not use this file except in compliance with the License.         |
# | You may obtain a copy of the License at                                  |
# | http://www.apache.org/licenses/LICENSE-2.0 Unless required by applicable |
# | law or agreed to in writing, software distributed under the License is   |
# | distributed on an "AS IS" BASIS, WITHOUT WARRANTIES OR CONDITIONS OF ANY |
# | KIND, either express or implied. See the License for the specific        |
# | language governing permissions and limitations under the License.        |
# +--------------------------------------------------------------------------+
# | Authors: Ambrish Bhargava, Tarun Pasrija, Rahul Priyadarshi,             |
# | Hemlata Bhatt, Vyshakh A                                                 |
# +--------------------------------------------------------------------------+

import datetime
import uuid
from functools import lru_cache

from django.conf import settings
from django.db import utils
from django.db.backends.base.operations import BaseDatabaseOperations
from django.utils import timezone
from django.utils.functional import cached_property
from django.utils.timezone import is_aware, utc
from django.db.models import Exists, ExpressionWrapper, Lookup
from django.db.models.expressions import RawSQL
from django.db.models.sql.where import WhereNode

from django_iseries import query

dbms_name = 'dbms_name'


class DatabaseOperations(BaseDatabaseOperations):
    def __init__(self, connection):
        super(DatabaseOperations, self).__init__(self)
        self.connection = connection

    compiler_module = "django_iseries.compiler"

    def cache_key_culling_sql(self):
        return '''select cache_key 
                    from (select cache_key, ( ROW_NUMBER() over() ) as rownum from %s order by cache_key)
                    where rownum = %%s + 1
        '''

    def check_aggregate_support(self, aggregate):
        # In DB2 data type of the result is the same as the data type of the argument values for AVG aggregation
        # But Django aspect in Float regardless of data types of argument value
        # http://publib.boulder.ibm.com/infocenter/db2luw/v9r7/index.jsp?topic=/com.ibm.db2.luw.apdv.cli.doc/doc/c0007645.html
        if aggregate.sql_function == 'AVG':
            aggregate.sql_template = '%(function)s(DOUBLE(%(field)s))'
        # In DB2 equivalent sql function of STDDEV_POP is STDDEV
        elif aggregate.sql_function == 'STDDEV_POP':
            aggregate.sql_function = 'STDDEV'
        # In DB2 equivalent sql function of VAR_SAMP is VARIENCE
        elif aggregate.sql_function == 'VAR_POP':
            aggregate.sql_function = 'VARIANCE'
        # DB2 doesn't have sample standard deviation function
        elif aggregate.sql_function == 'STDDEV_SAMP':
            raise NotImplementedError("sample standard deviation function not supported")
        # DB2 doesn't have sample variance function
        elif aggregate.sql_function == 'VAR_SAMP':
            raise NotImplementedError("sample variance function not supported")

    def get_db_converters(self, expression):
        """
        Get a list of functions needed to convert field data.
        """
        converters = super(DatabaseOperations, self).get_db_converters(expression)

        internal_type = expression.output_field.get_internal_type()
        if internal_type == 'UUIDField':
            converters.append(self.convert_uuidfield_value)
        return converters

    def combine_duration_expression(self, connector, sub_expressions):
        if 'NULL' in sub_expressions:
            # django expects that adding a null duration will return null
            # db2 does not allow untyped columns
            return 'CAST(NULL AS TIMESTAMP)'

        lhs, rhs = sub_expressions
        if connector not in '+-':
            raise utils.DatabaseError('Invalid connector for timedelta: %s.' % connector)
        if 'MICROSECONDS' not in lhs:
            lhs = f'CAST({lhs} as TIMESTAMP)'
        if 'MICROSECONDS' not in rhs:
            rhs = f'CAST({rhs} as TIMESTAMP)'
            lhs, rhs = rhs, lhs
        if connector == '-' and 'MICROSECONDS' in rhs:
            rhs = rhs.replace('+', '-')
        return f'{lhs} {connector} {rhs}'

    def combine_expression(self, connector, sub_expressions):
        lhs, rhs = sub_expressions
        if connector == '%%':
            # Db2 for iSeries requires explicit cast for parameters to MOD. INTEGER is the only cast that makes sense
            # (though this may cause failures for BIGINT types down the road)
            return f'MOD(CAST({lhs} AS INTEGER), CAST({rhs} AS INTEGER))'
        elif connector == '&':
            return f'BITAND({lhs}, {rhs})'
        elif connector == '|':
            return f'BITOR({lhs}, {rhs})'
        elif connector == '<<':
            return f'({lhs} * POWER(2, CAST({rhs} AS INTEGER)))'
        elif connector == '>>':
            return f'FLOOR({lhs} / POWER(2, CAST({rhs} AS INTEGER)))'
        elif connector == '^':
            # Db2 for iSeries requires explicit cast for parameters to POWER. FLOAT is chosen here as it will return
            # correct values, though it may sacrifice a small amount of speed
            return f'POWER(CAST({lhs} AS FLOAT), CAST({rhs} AS FLOAT))'
        return super().combine_expression(connector, sub_expressions)

    def convert_uuidfield_value(self, value, expression, connection):
        if value is not None:
            value = uuid.UUID(value)
        return value

    def format_for_duration_arithmetic(self, sql):
        if sql == 'NULL':
            return sql
        return 'CAST(%s AS BIGINT) MICROSECONDS' % sql

    def datetime_cast_date_sql(self, field_name, tzname):
        field_name = self._convert_field_to_tz(field_name, tzname)
        return "DATE(%s)" % field_name

    # def field_cast_sql(self, db_type, internal_type):
    #     if db_type == 'SMALLINT' and internal_type == 'BooleanField':
    #         return 'coalesce((select 1 from sysibm.sysdummy1 where %s), 0)'
    #     return super().field_cast_sql(db_type, internal_type)

    # Function to extract day, month or year from the date.
    # Reference: http://publib.boulder.ibm.com/infocenter/db2luw/v9r5/topic/com.ibm.db2.luw.sql.ref.doc/doc/r0023457.html
    def date_extract_sql(self, lookup_type, field_name):
        if lookup_type.upper() == 'WEEK_DAY':
            return " DAYOFWEEK(%s) " % (field_name)
        else:
            return " %s(%s) " % (lookup_type.upper(), field_name)

    def adapt_timefield_value(self, value):
        """
        Transform a time value to an object compatible with what is expected
        by the backend driver for time columns.
        """
        if value is None:
            return None

        # Expression values are adapted by the database.
        if hasattr(value, 'resolve_expression'):
            return value

        if timezone.is_aware(value):
            raise ValueError("Db2 for iSeries backend does not support timezone-aware times.")

        return value

    def adapt_datetimefield_value(self, value):
        """
        Transform a time value to an object compatible with what is expected
        by the backend driver for time columns.
        """
        if value is None:
            return None

        # Expression values are adapted by the database.
        if hasattr(value, 'resolve_expression'):
            return value

        if timezone.is_aware(value):
            if settings.USE_TZ:
                value = timezone.make_naive(value, self.connection.timezone)
            else:
                raise ValueError("Db2 for iSeries backend does not support timezone-aware times when USE_TZ is False")
        return value

    # Function to extract time zone-aware day, month or day of week from timestamps   
    def datetime_extract_sql(self, lookup_type, field_name, tzname):
        if settings.USE_TZ:
            raise NotImplemented

        if lookup_type.upper() == 'WEEK_DAY':
            return " DAYOFWEEK(%s) " % (field_name)
        else:
            return " %s(%s) " % (lookup_type.upper(), field_name)

    # Truncating the date value on the basic of lookup type.
    # e.g If input is 2008-12-04 and month then output will be 2008-12-01 00:00:00
    # Reference: http://www.ibm.com/developerworks/data/library/samples/db2/0205udfs/index.html
    def date_trunc_sql(self, lookup_type, field_name):
        sql = "TIMESTAMP(DATE(SUBSTR(CHAR(%s), 1, %d) || '%s'), TIME('00:00:00'))"
        if lookup_type.upper() == 'DAY':
            sql = sql % (field_name, 10, '')
        elif lookup_type.upper() == 'MONTH':
            sql = sql % (field_name, 7, '-01')
        elif lookup_type.upper() == 'YEAR':
            sql = sql % (field_name, 4, '-01-01')
        return sql

    # Truncating the time zone-aware timestamps value on the basic of lookup type
    def datetime_trunc_sql(self, lookup_type, field_name, tzname):
        sql = "TIMESTAMP(SUBSTR(CHAR(%s), 1, %d) || '%s')"
        if settings.USE_TZ:
            raise NotImplemented
        if lookup_type.upper() == 'SECOND':
            sql = sql % (field_name, 19, '.000000')
        if lookup_type.upper() == 'MINUTE':
            sql = sql % (field_name, 16, '.00.000000')
        elif lookup_type.upper() == 'HOUR':
            sql = sql % (field_name, 13, '.00.00.000000')
        elif lookup_type.upper() == 'DAY':
            sql = sql % (field_name, 10, '-00.00.00.000000')
        elif lookup_type.upper() == 'MONTH':
            sql = sql % (field_name, 7, '-01-00.00.00.000000')
        elif lookup_type.upper() == 'YEAR':
            sql = sql % (field_name, 4, '-01-01-00.00.00.000000')
        return sql, []

    def date_interval_sql(self, timedelta):
        return "%d DAYS + %d SECONDS + %d MICROSECONDS" % (
            timedelta.days, timedelta.seconds, timedelta.microseconds)

    # As casting is not required, so nothing is required to do in this function.
    def datetime_cast_sql(self):
        return "%s"

    # Function to return SQL from dropping foreign key.
    def drop_foreignkey_sql(self):
        return "DROP FOREIGN KEY"

    # Dropping auto generated property of the identity column.
    def drop_sequence_sql(self, table):
        return "ALTER TABLE %s ALTER COLUMN ID DROP IDENTITY" % (self.quote_name(table))

    def fulltext_search_sql(self, field_name):
        sql = "WHERE %s = ?" % field_name
        return sql

    # Function to return value of auto-generated field of last executed insert query. 
    def last_insert_id(self, cursor, table_name, pk_name):
        result = cursor.execute('SELECT IDENTITY_VAL_LOCAL() AS IDENTITY FROM SYSIBM.SYSDUMMY1')
        return result.fetchone()[0]

    # In case of WHERE clause, if the search is required to be case insensitive then converting 
    # left hand side field to upper.
    def lookup_cast(self, lookup_type, internal_type=None):
        if lookup_type in ('iexact', 'icontains', 'istartswith', 'iendswith'):
            return "UPPER(%s)"
        return "%s"

    # As DB2 v91 specifications, 
    # Maximum length of a table name and Maximum length of a column name is 128
    # http://publib.boulder.ibm.com/infocenter/db2e/v9r1/index.jsp?topic=/com.ibm.db2e.doc/db2elimits.html
    def max_name_length(self):
        return 128

    # As DB2 v97 specifications,
    # Maximum length of a database name is 8
    # http://publib.boulder.ibm.com/infocenter/db2luw/v9r7/topic/com.ibm.db2.luw.sql.ref.doc/doc/r0001029.html
    def max_db_name_length(self):
        return 8

    def no_limit_value(self):
        return None

    # Method to point custom query class implementation.
    def query_class(self, DefaultQueryClass):
        return query.query_class(DefaultQueryClass)

    # Function to quote the name of schema, table and column.
    def quote_name(self, name=None):
        name = name.upper()
        if (name.startswith("\"") & name.endswith("\"")):
            return name

        if (name.startswith("\"")):
            return "%s\"" % name

        if (name.endswith("\"")):
            return "\"%s" % name

        return "\"%s\"" % name

    # SQL to return RANDOM number.
    # Reference: http://publib.boulder.ibm.com/infocenter/db2luw/v8/topic/com.ibm.db2.udb.doc/admin/r0000840.htm
    def random_function_sql(self):
        return "SYSFUN.RAND()"

    def regex_lookup(self, lookup_type):
        if lookup_type == 'regex':
            return '''xmlcast( xmlquery('fn:matches(xs:string($c), "%%s")' passing %s as "c") as varchar(5)) = 'true' db2regexExtraField(%s)'''
        else:
            return '''xmlcast( xmlquery('fn:matches(xs:string($c), "%%s", "i")' passing %s as "c") as varchar(5)) = 'true' db2regexExtraField(%s)'''

    # As save-point is supported by DB2, following function will return SQL to create savepoint.
    def savepoint_create_sql(self, sid):
        return "SAVEPOINT %s ON ROLLBACK RETAIN CURSORS" % sid

    # Function to commit savepoint.   
    def savepoint_commit_sql(self, sid):
        return "RELEASE TO SAVEPOINT %s" % sid

    # Function to rollback savepoint.
    def savepoint_rollback_sql(self, sid):
        return "ROLLBACK TO SAVEPOINT %s" % sid

    # Deleting all the rows from the list of tables provided and resetting all the
    # sequences.
    def sql_flush(self, style, tables, sequences, allow_cascade=False):
        if tables:
            truncated_tables = set(t.upper() for t in tables)
            constraints = set()
            for table in tables:
                for foreign_table, constraint, foreign_pk_col, foreign_tgt_col in self._foreign_key_constraints(table):
                    if allow_cascade:
                        truncated_tables.add(foreign_table)
                    constraints.add((foreign_table, constraint, foreign_pk_col, foreign_tgt_col, table))

            sqls = [self._drop_constraint_sql(*constraint) for constraint in constraints]
            sqls.append('COMMIT')

            sqls.extend(' '.join([style.SQL_KEYWORD("DELETE"),
                                     style.SQL_KEYWORD("FROM"),
                                     style.SQL_TABLE("%s" % self.quote_name(table)),
                                     style.SQL_KEYWORD("WHERE"),
                                     "1 = 1"]) for table in tables)
            sqls.append('COMMIT')

            sqls.extend(' '.join([style.SQL_KEYWORD("ALTER TABLE"),
                                  style.SQL_TABLE("%s" % self.quote_name(sequence['table'])),
                                  style.SQL_KEYWORD("ALTER COLUMN"),
                                  self.quote_name(sequence['column']),
                                  style.SQL_KEYWORD("RESTART WITH 1")])
                        for sequence in sequences
                        if sequence['column'] is not None)

            sqls.extend(self._add_constraint_sql(*constraint) for constraint in constraints)
            return sqls
        else:
            return []

    def sequence_reset_sql(self, style, model_list):
        """
        Note: Db2 for iSeries cannot reset a table's primary key sequence if you have an open transaction
        that has already inserted/updated that table.
        """
        from django.db import models
        cursor = self.connection.cursor()
        sqls = []
        for model in model_list:
            table = model._meta.db_table
            for field in model._meta.local_fields:
                if isinstance(field, models.AutoField):
                    max_sql = "SELECT MAX(%s) FROM %s" % (self.quote_name(field.column), self.quote_name(table))
                    cursor.execute(max_sql)
                    max_id = [row[0] for row in cursor.fetchall()]
                    if max_id[0] == None:
                        max_id[0] = 0
                    sqls.append(style.SQL_KEYWORD("ALTER TABLE") + " " +
                                style.SQL_TABLE("%s" % self.quote_name(table)) +
                                " " + style.SQL_KEYWORD("ALTER COLUMN") + " %s "
                                % self.quote_name(field.column) +
                                style.SQL_KEYWORD("RESTART WITH %s" % (max_id[0] + 1)))
                    break

            for field in model._meta.many_to_many:
                m2m_table = field.m2m_db_table()
                if field.remote_field is not None and hasattr(field.remote_field, 'through'):
                    flag = field.remote_field.through
                else:
                    flag = False
                if not flag:
                    max_sql = "SELECT MAX(%s) FROM %s" % (self.quote_name('ID'), self.quote_name(table))
                    cursor.execute(max_sql)
                    max_id = [row[0] for row in cursor.fetchall()]
                    if max_id[0] == None:
                        max_id[0] = 0
                    sqls.append(style.SQL_KEYWORD("ALTER TABLE") + " " +
                                style.SQL_TABLE("%s" % self.quote_name(m2m_table)) +
                                " " + style.SQL_KEYWORD("ALTER COLUMN") + " %s "
                                % self.quote_name('ID') +
                                style.SQL_KEYWORD("RESTART WITH %s" % (max_id[0] + 1)))
        if cursor:
            cursor.close()

        return sqls

    # Returns sqls to reset the passed sequences
    def sequence_reset_by_name_sql(self, style, sequences):
        sqls = []
        for seq in sequences:
            sqls.append(style.SQL_KEYWORD("ALTER TABLE") + " " +
                        style.SQL_TABLE("%s" % self.quote_name(seq.get('table'))) +
                        " " + style.SQL_KEYWORD("ALTER COLUMN") + " %s " % self.quote_name(seq.get('column')) +
                        style.SQL_KEYWORD("RESTART WITH %s" % (1)))
        return sqls


    def value_to_db_datetime(self, value):
        if value is None:
            return None

        if is_aware(value):
            if settings.USE_TZ:
                value = value.astimezone(utc).replace(tzinfo=None)
            else:
                raise ValueError("Timezone aware datetime not supported")
        return str(value)

    def value_to_db_time(self, value):
        if value is None:
            return None

        if is_aware(value):
            raise ValueError("Timezone aware time not supported")
        else:
            return value

    def year_lookup_bounds_for_date_field(self, value):
        lower_bound = datetime.date(int(value), 1, 1)
        upper_bound = datetime.date(int(value), 12, 31)
        return [lower_bound, upper_bound]

    def bulk_insert_sql(self, fields, placeholder_rows):
        placeholder_rows_sql = (", ".join(row) for row in placeholder_rows)
        values_sql = ", ".join(f'({sql})' for sql in placeholder_rows_sql)
        return f"VALUES {values_sql}"

    def for_update_sql(self, nowait=False, skip_locked=False, of=()):
        """
        Return the FOR UPDATE SQL clause to lock rows for an update operation.
        """
        # DB2 doesn't support nowait select for update
        if nowait:
            raise utils.NotSupportedError("NOWAIT clause not supported by Db2 for iSeries")
        return 'FOR UPDATE%s%s' % (
            ' OF %s' % ', '.join(of) if of else '',
            ' SKIP LOCKED DATA' if skip_locked else '',
        )


    def fetch_returned_insert_id(self, cursor):
        return cursor.fetchone()[0]

    def fetch_returned_insert_ids(self, cursor):
        return [id_ for (id_, ) in cursor.fetchall()]

    def return_insert_id(self):
        """empty implementation as we implement returned ids with a cursor and custom Insert compiler"""
        return None, None

    def __foreign_key_constraints(self, table):
        foreign_keys_sql = """
        SELECT FK.TABLE_NAME, CST.CONSTRAINT_NAME, FK.COLUMN_NAME, TGT.COLUMN_NAME
            FROM QSYS2.SYSCST CST
                JOIN QSYS2.SYSKEYCST FK 
                  ON CST.CONSTRAINT_SCHEMA = FK.CONSTRAINT_SCHEMA 
                 AND CST.CONSTRAINT_NAME = FK.CONSTRAINT_NAME
                JOIN QSYS2.SYSREFCST REF 
                  ON CST.CONSTRAINT_SCHEMA = REF.CONSTRAINT_SCHEMA 
                 AND CST.CONSTRAINT_NAME = REF.CONSTRAINT_NAME
                JOIN QSYS2.SYSKEYCST PK 
                  ON REF.UNIQUE_CONSTRAINT_SCHEMA = PK.CONSTRAINT_SCHEMA 
                 AND REF.UNIQUE_CONSTRAINT_NAME = PK.CONSTRAINT_NAME
                JOIN QSYS2.SYSCOLUMNS TGT
                  ON PK.TABLE_SCHEMA = TGT.TABLE_SCHEMA
                 AND PK.TABLE_NAME = TGT.TABLE_NAME
                 AND TGT.ORDINAL_POSITION = FK.COLUMN_POSITION
            WHERE CST.CONSTRAINT_TYPE = 'FOREIGN KEY'
              AND FK.ORDINAL_POSITION = PK.ORDINAL_POSITION
              AND PK.TABLE_SCHEMA = CURRENT_SCHEMA
              AND PK.TABLE_NAME = ?
              AND ENABLED = 'YES'
          """.strip()
        cursor = self.connection.cursor()
        foreign_keys = cursor.execute(foreign_keys_sql, [table.upper()]).fetchall()
        return foreign_keys

    @cached_property
    def _foreign_key_constraints(self):
        """cached implementation, modelled after django's oracle backend implementation"""
        return lru_cache(maxsize=512)(self.__foreign_key_constraints)

    def _drop_constraint_sql(self, referencing_table, constraint_name, referencing_col, target_col, target_table):
        t = self.quote_name(referencing_table)
        c = self.quote_name(constraint_name)
        drop_constraint_sql = f"ALTER TABLE {t} DROP CONSTRAINT {c}"
        return drop_constraint_sql

    def _add_constraint_sql(self, referencing_table, constraint_name, referencing_col, target_col, target_table):
        ref_t = self.quote_name(referencing_table)
        cst = self.quote_name(constraint_name)
        col = self.quote_name(referencing_col)
        target_t = self.quote_name(target_table)
        add_constraint_sql = f"ALTER TABLE {ref_t} ADD CONSTRAINT {cst} " \
                             f"FOREIGN KEY ({col}) REFERENCES {target_t} ({target_col})"
        return add_constraint_sql

    def _convert_field_to_tz(self, field_name, tzname):
        # TODO: this function does not work properly on iseries
        if settings.USE_TZ:
            field_name = "CONVERT_TZ(%s, 'UTC', '%s')" % (field_name, tzname)
        return field_name

    def check_expression_support(self, expression):
        super().check_expression_support(expression)

    def conditional_expression_supported_in_where_clause(self, expression):
<<<<<<< HEAD
        """
        DB2, like Oracle, supports only EXISTS(...) or filters in the WHERE clause, others
        must be compared with True.
        """

        if isinstance(expression, (Exists, Lookup, WhereNode)):
            return True
        if isinstance(expression, ExpressionWrapper) and expression.conditional:
            return self.conditional_expression_supported_in_where_clause(
                expression.expression
            )
        if isinstance(expression, RawSQL) and expression.conditional:
            return True
=======
>>>>>>> 904fe2aa
        return False<|MERGE_RESOLUTION|>--- conflicted
+++ resolved
@@ -512,7 +512,6 @@
         super().check_expression_support(expression)
 
     def conditional_expression_supported_in_where_clause(self, expression):
-<<<<<<< HEAD
         """
         DB2, like Oracle, supports only EXISTS(...) or filters in the WHERE clause, others
         must be compared with True.
@@ -526,6 +525,4 @@
             )
         if isinstance(expression, RawSQL) and expression.conditional:
             return True
-=======
->>>>>>> 904fe2aa
         return False